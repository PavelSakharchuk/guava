/*
 * Copyright (C) 2012 The Guava Authors
 *
 * Licensed under the Apache License, Version 2.0 (the "License"); you may not use this file except
 * in compliance with the License. You may obtain a copy of the License at
 *
 * http://www.apache.org/licenses/LICENSE-2.0
 *
 * Unless required by applicable law or agreed to in writing, software distributed under the License
 * is distributed on an "AS IS" BASIS, WITHOUT WARRANTIES OR CONDITIONS OF ANY KIND, either express
 * or implied. See the License for the specific language governing permissions and limitations under
 * the License.
 */

package com.google.common.collect;

import static com.google.common.base.Preconditions.checkArgument;
import static com.google.common.base.Preconditions.checkElementIndex;
import static com.google.common.base.Preconditions.checkNotNull;
import static com.google.common.collect.SortedLists.KeyAbsentBehavior.NEXT_HIGHER;
import static com.google.common.collect.SortedLists.KeyAbsentBehavior.NEXT_LOWER;
import static com.google.common.collect.SortedLists.KeyPresentBehavior.ANY_PRESENT;

import com.google.common.annotations.Beta;
import com.google.common.annotations.GwtIncompatible;
import com.google.common.collect.SortedLists.KeyAbsentBehavior;
import com.google.common.collect.SortedLists.KeyPresentBehavior;
import com.google.common.primitives.Ints;
import com.google.errorprone.annotations.CanIgnoreReturnValue;
import com.google.errorprone.annotations.concurrent.LazyInit;
import java.io.Serializable;
import java.util.Collections;
import java.util.Iterator;
import java.util.List;
import java.util.NoSuchElementException;
import java.util.Set;
import java.util.stream.Collector;
<<<<<<< HEAD
import org.checkerframework.checker.nullness.qual.MonotonicNonNull;
=======
import org.checkerframework.checker.nullness.qual.Nullable;
>>>>>>> 1c9f547e

/**
 * A {@link RangeSet} whose contents will never change, with many other important properties
 * detailed at {@link ImmutableCollection}.
 *
 * @author Louis Wasserman
 * @since 14.0
 */
@Beta
@GwtIncompatible
public final class ImmutableRangeSet<C extends Comparable> extends AbstractRangeSet<C>
    implements Serializable {

  private static final ImmutableRangeSet<Comparable<?>> EMPTY =
      new ImmutableRangeSet<>(ImmutableList.<Range<Comparable<?>>>of());

  private static final ImmutableRangeSet<Comparable<?>> ALL =
      new ImmutableRangeSet<>(ImmutableList.of(Range.<Comparable<?>>all()));

  /**
   * Returns a {@code Collector} that accumulates the input elements into a new {@code
   * ImmutableRangeSet}. As in {@link Builder}, overlapping ranges are not permitted and adjacent
   * ranges will be merged.
   *
   * @since 23.1
   */
  public static <E extends Comparable<? super E>>
      Collector<Range<E>, ?, ImmutableRangeSet<E>> toImmutableRangeSet() {
    return CollectCollectors.toImmutableRangeSet();
  }

  /** Returns an empty immutable range set. */
  @SuppressWarnings("unchecked")
  public static <C extends Comparable> ImmutableRangeSet<C> of() {
    return (ImmutableRangeSet<C>) EMPTY;
  }

  /**
   * Returns an immutable range set containing the specified single range. If {@link Range#isEmpty()
   * range.isEmpty()}, this is equivalent to {@link ImmutableRangeSet#of()}.
   */
  public static <C extends Comparable> ImmutableRangeSet<C> of(Range<C> range) {
    checkNotNull(range);
    if (range.isEmpty()) {
      return of();
    } else if (range.equals(Range.all())) {
      return all();
    } else {
      return new ImmutableRangeSet<C>(ImmutableList.of(range));
    }
  }

  /** Returns an immutable range set containing the single range {@link Range#all()}. */
  @SuppressWarnings("unchecked")
  static <C extends Comparable> ImmutableRangeSet<C> all() {
    return (ImmutableRangeSet<C>) ALL;
  }

  /** Returns an immutable copy of the specified {@code RangeSet}. */
  public static <C extends Comparable> ImmutableRangeSet<C> copyOf(RangeSet<C> rangeSet) {
    checkNotNull(rangeSet);
    if (rangeSet.isEmpty()) {
      return of();
    } else if (rangeSet.encloses(Range.<C>all())) {
      return all();
    }

    if (rangeSet instanceof ImmutableRangeSet) {
      ImmutableRangeSet<C> immutableRangeSet = (ImmutableRangeSet<C>) rangeSet;
      if (!immutableRangeSet.isPartialView()) {
        return immutableRangeSet;
      }
    }
    return new ImmutableRangeSet<C>(ImmutableList.copyOf(rangeSet.asRanges()));
  }

  /**
   * Returns an {@code ImmutableRangeSet} containing each of the specified disjoint ranges.
   * Overlapping ranges and empty ranges are forbidden, though adjacent ranges are permitted and
   * will be merged.
   *
   * @throws IllegalArgumentException if any ranges overlap or are empty
   * @since 21.0
   */
  public static <C extends Comparable<?>> ImmutableRangeSet<C> copyOf(Iterable<Range<C>> ranges) {
    return new ImmutableRangeSet.Builder<C>().addAll(ranges).build();
  }

  /**
   * Returns an {@code ImmutableRangeSet} representing the union of the specified ranges.
   *
   * <p>This is the smallest {@code RangeSet} which encloses each of the specified ranges. Duplicate
   * or connected ranges are permitted, and will be coalesced in the result.
   *
   * @since 21.0
   */
  public static <C extends Comparable<?>> ImmutableRangeSet<C> unionOf(Iterable<Range<C>> ranges) {
    return copyOf(TreeRangeSet.create(ranges));
  }

  ImmutableRangeSet(ImmutableList<Range<C>> ranges) {
    this.ranges = ranges;
  }

  private ImmutableRangeSet(ImmutableList<Range<C>> ranges, ImmutableRangeSet<C> complement) {
    this.ranges = ranges;
    this.complement = complement;
  }

  private final transient ImmutableList<Range<C>> ranges;

  @Override
  public boolean intersects(Range<C> otherRange) {
    int ceilingIndex =
        SortedLists.binarySearch(
            ranges,
            Range.<C>lowerBoundFn(),
            otherRange.lowerBound,
            Ordering.natural(),
            ANY_PRESENT,
            NEXT_HIGHER);
    if (ceilingIndex < ranges.size()
        && ranges.get(ceilingIndex).isConnected(otherRange)
        && !ranges.get(ceilingIndex).intersection(otherRange).isEmpty()) {
      return true;
    }
    return ceilingIndex > 0
        && ranges.get(ceilingIndex - 1).isConnected(otherRange)
        && !ranges.get(ceilingIndex - 1).intersection(otherRange).isEmpty();
  }

  @Override
  public boolean encloses(Range<C> otherRange) {
    int index =
        SortedLists.binarySearch(
            ranges,
            Range.<C>lowerBoundFn(),
            otherRange.lowerBound,
            Ordering.natural(),
            ANY_PRESENT,
            NEXT_LOWER);
    return index != -1 && ranges.get(index).encloses(otherRange);
  }

  @Override
  public Range<C> rangeContaining(C value) {
    int index =
        SortedLists.binarySearch(
            ranges,
            Range.<C>lowerBoundFn(),
            Cut.belowValue(value),
            Ordering.natural(),
            ANY_PRESENT,
            NEXT_LOWER);
    if (index != -1) {
      Range<C> range = ranges.get(index);
      return range.contains(value) ? range : null;
    }
    return null;
  }

  @Override
  public Range<C> span() {
    if (ranges.isEmpty()) {
      throw new NoSuchElementException();
    }
    return Range.create(ranges.get(0).lowerBound, ranges.get(ranges.size() - 1).upperBound);
  }

  @Override
  public boolean isEmpty() {
    return ranges.isEmpty();
  }

  /**
   * Guaranteed to throw an exception and leave the {@code RangeSet} unmodified.
   *
   * @throws UnsupportedOperationException always
   * @deprecated Unsupported operation.
   */
  @Deprecated
  @Override
  public void add(Range<C> range) {
    throw new UnsupportedOperationException();
  }

  /**
   * Guaranteed to throw an exception and leave the {@code RangeSet} unmodified.
   *
   * @throws UnsupportedOperationException always
   * @deprecated Unsupported operation.
   */
  @Deprecated
  @Override
  public void addAll(RangeSet<C> other) {
    throw new UnsupportedOperationException();
  }

  /**
   * Guaranteed to throw an exception and leave the {@code RangeSet} unmodified.
   *
   * @throws UnsupportedOperationException always
   * @deprecated Unsupported operation.
   */
  @Deprecated
  @Override
  public void addAll(Iterable<Range<C>> other) {
    throw new UnsupportedOperationException();
  }

  /**
   * Guaranteed to throw an exception and leave the {@code RangeSet} unmodified.
   *
   * @throws UnsupportedOperationException always
   * @deprecated Unsupported operation.
   */
  @Deprecated
  @Override
  public void remove(Range<C> range) {
    throw new UnsupportedOperationException();
  }

  /**
   * Guaranteed to throw an exception and leave the {@code RangeSet} unmodified.
   *
   * @throws UnsupportedOperationException always
   * @deprecated Unsupported operation.
   */
  @Deprecated
  @Override
  public void removeAll(RangeSet<C> other) {
    throw new UnsupportedOperationException();
  }

  /**
   * Guaranteed to throw an exception and leave the {@code RangeSet} unmodified.
   *
   * @throws UnsupportedOperationException always
   * @deprecated Unsupported operation.
   */
  @Deprecated
  @Override
  public void removeAll(Iterable<Range<C>> other) {
    throw new UnsupportedOperationException();
  }

  @Override
  public ImmutableSet<Range<C>> asRanges() {
    if (ranges.isEmpty()) {
      return ImmutableSet.of();
    }
    return new RegularImmutableSortedSet<>(ranges, Range.<C>rangeLexOrdering());
  }

  @Override
  public ImmutableSet<Range<C>> asDescendingSetOfRanges() {
    if (ranges.isEmpty()) {
      return ImmutableSet.of();
    }
    return new RegularImmutableSortedSet<>(ranges.reverse(), Range.<C>rangeLexOrdering().reverse());
  }

  @LazyInit private transient ImmutableRangeSet<C> complement;

  private final class ComplementRanges extends ImmutableList<Range<C>> {
    // True if the "positive" range set is empty or bounded below.
    private final boolean positiveBoundedBelow;

    // True if the "positive" range set is empty or bounded above.
    private final boolean positiveBoundedAbove;

    private final int size;

    ComplementRanges() {
      this.positiveBoundedBelow = ranges.get(0).hasLowerBound();
      this.positiveBoundedAbove = Iterables.getLast(ranges).hasUpperBound();

      int size = ranges.size() - 1;
      if (positiveBoundedBelow) {
        size++;
      }
      if (positiveBoundedAbove) {
        size++;
      }
      this.size = size;
    }

    @Override
    public int size() {
      return size;
    }

    @Override
    public Range<C> get(int index) {
      checkElementIndex(index, size);

      Cut<C> lowerBound;
      if (positiveBoundedBelow) {
        lowerBound = (index == 0) ? Cut.<C>belowAll() : ranges.get(index - 1).upperBound;
      } else {
        lowerBound = ranges.get(index).upperBound;
      }

      Cut<C> upperBound;
      if (positiveBoundedAbove && index == size - 1) {
        upperBound = Cut.<C>aboveAll();
      } else {
        upperBound = ranges.get(index + (positiveBoundedBelow ? 0 : 1)).lowerBound;
      }

      return Range.create(lowerBound, upperBound);
    }

    @Override
    boolean isPartialView() {
      return true;
    }
  }

  @Override
  public ImmutableRangeSet<C> complement() {
    ImmutableRangeSet<C> result = complement;
    if (result != null) {
      return result;
    } else if (ranges.isEmpty()) {
      return complement = all();
    } else if (ranges.size() == 1 && ranges.get(0).equals(Range.all())) {
      return complement = of();
    } else {
      ImmutableList<Range<C>> complementRanges = new ComplementRanges();
      result = complement = new ImmutableRangeSet<C>(complementRanges, this);
    }
    return result;
  }

  /**
   * Returns a new range set consisting of the union of this range set and {@code other}.
   *
   * <p>This is essentially the same as {@code TreeRangeSet.create(this).addAll(other)} except it
   * returns an {@code ImmutableRangeSet}.
   *
   * @since 21.0
   */
  public ImmutableRangeSet<C> union(RangeSet<C> other) {
    return unionOf(Iterables.concat(asRanges(), other.asRanges()));
  }

  /**
   * Returns a new range set consisting of the intersection of this range set and {@code other}.
   *
   * <p>This is essentially the same as {@code
   * TreeRangeSet.create(this).removeAll(other.complement())} except it returns an {@code
   * ImmutableRangeSet}.
   *
   * @since 21.0
   */
  public ImmutableRangeSet<C> intersection(RangeSet<C> other) {
    RangeSet<C> copy = TreeRangeSet.create(this);
    copy.removeAll(other.complement());
    return copyOf(copy);
  }

  /**
   * Returns a new range set consisting of the difference of this range set and {@code other}.
   *
   * <p>This is essentially the same as {@code TreeRangeSet.create(this).removeAll(other)} except it
   * returns an {@code ImmutableRangeSet}.
   *
   * @since 21.0
   */
  public ImmutableRangeSet<C> difference(RangeSet<C> other) {
    RangeSet<C> copy = TreeRangeSet.create(this);
    copy.removeAll(other);
    return copyOf(copy);
  }

  /**
   * Returns a list containing the nonempty intersections of {@code range} with the ranges in this
   * range set.
   */
  private ImmutableList<Range<C>> intersectRanges(final Range<C> range) {
    if (ranges.isEmpty() || range.isEmpty()) {
      return ImmutableList.of();
    } else if (range.encloses(span())) {
      return ranges;
    }

    final int fromIndex;
    if (range.hasLowerBound()) {
      fromIndex =
          SortedLists.binarySearch(
              ranges,
              Range.<C>upperBoundFn(),
              range.lowerBound,
              KeyPresentBehavior.FIRST_AFTER,
              KeyAbsentBehavior.NEXT_HIGHER);
    } else {
      fromIndex = 0;
    }

    int toIndex;
    if (range.hasUpperBound()) {
      toIndex =
          SortedLists.binarySearch(
              ranges,
              Range.<C>lowerBoundFn(),
              range.upperBound,
              KeyPresentBehavior.FIRST_PRESENT,
              KeyAbsentBehavior.NEXT_HIGHER);
    } else {
      toIndex = ranges.size();
    }
    final int length = toIndex - fromIndex;
    if (length == 0) {
      return ImmutableList.of();
    } else {
      return new ImmutableList<Range<C>>() {
        @Override
        public int size() {
          return length;
        }

        @Override
        public Range<C> get(int index) {
          checkElementIndex(index, length);
          if (index == 0 || index == length - 1) {
            return ranges.get(index + fromIndex).intersection(range);
          } else {
            return ranges.get(index + fromIndex);
          }
        }

        @Override
        boolean isPartialView() {
          return true;
        }
      };
    }
  }

  /** Returns a view of the intersection of this range set with the given range. */
  @Override
  public ImmutableRangeSet<C> subRangeSet(Range<C> range) {
    if (!isEmpty()) {
      Range<C> span = span();
      if (range.encloses(span)) {
        return this;
      } else if (range.isConnected(span)) {
        return new ImmutableRangeSet<C>(intersectRanges(range));
      }
    }
    return of();
  }

  /**
   * Returns an {@link ImmutableSortedSet} containing the same values in the given domain
   * {@linkplain RangeSet#contains contained} by this range set.
   *
   * <p><b>Note:</b> {@code a.asSet(d).equals(b.asSet(d))} does not imply {@code a.equals(b)}! For
   * example, {@code a} and {@code b} could be {@code [2..4]} and {@code (1..5)}, or the empty
   * ranges {@code [3..3)} and {@code [4..4)}.
   *
   * <p><b>Warning:</b> Be extremely careful what you do with the {@code asSet} view of a large
   * range set (such as {@code ImmutableRangeSet.of(Range.greaterThan(0))}). Certain operations on
   * such a set can be performed efficiently, but others (such as {@link Set#hashCode} or {@link
   * Collections#frequency}) can cause major performance problems.
   *
   * <p>The returned set's {@link Object#toString} method returns a short-hand form of the set's
   * contents, such as {@code "[1..100]}"}.
   *
   * @throws IllegalArgumentException if neither this range nor the domain has a lower bound, or if
   *     neither has an upper bound
   */
  public ImmutableSortedSet<C> asSet(DiscreteDomain<C> domain) {
    checkNotNull(domain);
    if (isEmpty()) {
      return ImmutableSortedSet.of();
    }
    Range<C> span = span().canonical(domain);
    if (!span.hasLowerBound()) {
      // according to the spec of canonical, neither this ImmutableRangeSet nor
      // the range have a lower bound
      throw new IllegalArgumentException(
          "Neither the DiscreteDomain nor this range set are bounded below");
    } else if (!span.hasUpperBound()) {
      try {
        domain.maxValue();
      } catch (NoSuchElementException e) {
        throw new IllegalArgumentException(
            "Neither the DiscreteDomain nor this range set are bounded above");
      }
    }

    return new AsSet(domain);
  }

  private final class AsSet extends ImmutableSortedSet<C> {
    private final DiscreteDomain<C> domain;

    AsSet(DiscreteDomain<C> domain) {
      super(Ordering.natural());
      this.domain = domain;
    }

    private transient @Nullable Integer size;

    @Override
    public int size() {
      // racy single-check idiom
      Integer result = size;
      if (result == null) {
        long total = 0;
        for (Range<C> range : ranges) {
          total += ContiguousSet.create(range, domain).size();
          if (total >= Integer.MAX_VALUE) {
            break;
          }
        }
        result = size = Ints.saturatedCast(total);
      }
      return result.intValue();
    }

    @Override
    public UnmodifiableIterator<C> iterator() {
      return new AbstractIterator<C>() {
        final Iterator<Range<C>> rangeItr = ranges.iterator();
        Iterator<C> elemItr = Iterators.emptyIterator();

        @Override
        protected C computeNext() {
          while (!elemItr.hasNext()) {
            if (rangeItr.hasNext()) {
              elemItr = ContiguousSet.create(rangeItr.next(), domain).iterator();
            } else {
              return endOfData();
            }
          }
          return elemItr.next();
        }
      };
    }

    @Override
    @GwtIncompatible("NavigableSet")
    public UnmodifiableIterator<C> descendingIterator() {
      return new AbstractIterator<C>() {
        final Iterator<Range<C>> rangeItr = ranges.reverse().iterator();
        Iterator<C> elemItr = Iterators.emptyIterator();

        @Override
        protected C computeNext() {
          while (!elemItr.hasNext()) {
            if (rangeItr.hasNext()) {
              elemItr = ContiguousSet.create(rangeItr.next(), domain).descendingIterator();
            } else {
              return endOfData();
            }
          }
          return elemItr.next();
        }
      };
    }

    ImmutableSortedSet<C> subSet(Range<C> range) {
      return subRangeSet(range).asSet(domain);
    }

    @Override
    ImmutableSortedSet<C> headSetImpl(C toElement, boolean inclusive) {
      return subSet(Range.upTo(toElement, BoundType.forBoolean(inclusive)));
    }

    @Override
    ImmutableSortedSet<C> subSetImpl(
        C fromElement, boolean fromInclusive, C toElement, boolean toInclusive) {
      if (!fromInclusive && !toInclusive && Range.compareOrThrow(fromElement, toElement) == 0) {
        return ImmutableSortedSet.of();
      }
      return subSet(
          Range.range(
              fromElement, BoundType.forBoolean(fromInclusive),
              toElement, BoundType.forBoolean(toInclusive)));
    }

    @Override
    ImmutableSortedSet<C> tailSetImpl(C fromElement, boolean inclusive) {
      return subSet(Range.downTo(fromElement, BoundType.forBoolean(inclusive)));
    }

    @Override
    public boolean contains(Object o) {
      if (o == null) {
        return false;
      }
      try {
        @SuppressWarnings("unchecked") // we catch CCE's
        C c = (C) o;
        return ImmutableRangeSet.this.contains(c);
      } catch (ClassCastException e) {
        return false;
      }
    }

    @Override
    int indexOf(Object target) {
      if (contains(target)) {
        @SuppressWarnings("unchecked") // if it's contained, it's definitely a C
        C c = (C) target;
        long total = 0;
        for (Range<C> range : ranges) {
          if (range.contains(c)) {
            return Ints.saturatedCast(total + ContiguousSet.create(range, domain).indexOf(c));
          } else {
            total += ContiguousSet.create(range, domain).size();
          }
        }
        throw new AssertionError("impossible");
      }
      return -1;
    }

    @Override
    ImmutableSortedSet<C> createDescendingSet() {
      return new DescendingImmutableSortedSet<C>(this);
    }

    @Override
    boolean isPartialView() {
      return ranges.isPartialView();
    }

    @Override
    public String toString() {
      return ranges.toString();
    }

    @Override
    Object writeReplace() {
      return new AsSetSerializedForm<C>(ranges, domain);
    }
  }

  private static class AsSetSerializedForm<C extends Comparable> implements Serializable {
    private final ImmutableList<Range<C>> ranges;
    private final DiscreteDomain<C> domain;

    AsSetSerializedForm(ImmutableList<Range<C>> ranges, DiscreteDomain<C> domain) {
      this.ranges = ranges;
      this.domain = domain;
    }

    Object readResolve() {
      return new ImmutableRangeSet<C>(ranges).asSet(domain);
    }
  }

  /**
   * Returns {@code true} if this immutable range set's implementation contains references to
   * user-created objects that aren't accessible via this range set's methods. This is generally
   * used to determine whether {@code copyOf} implementations should make an explicit copy to avoid
   * memory leaks.
   */
  boolean isPartialView() {
    return ranges.isPartialView();
  }

  /** Returns a new builder for an immutable range set. */
  public static <C extends Comparable<?>> Builder<C> builder() {
    return new Builder<C>();
  }

  /**
   * A builder for immutable range sets.
   *
   * @since 14.0
   */
  public static class Builder<C extends Comparable<?>> {
    private final List<Range<C>> ranges;

    public Builder() {
      this.ranges = Lists.newArrayList();
    }

    // TODO(lowasser): consider adding union, in addition to add, that does allow overlap

    /**
     * Add the specified range to this builder. Adjacent ranges are permitted and will be merged,
     * but overlapping ranges will cause an exception when {@link #build()} is called.
     *
     * @throws IllegalArgumentException if {@code range} is empty
     */
    @CanIgnoreReturnValue
    public Builder<C> add(Range<C> range) {
      checkArgument(!range.isEmpty(), "range must not be empty, but was %s", range);
      ranges.add(range);
      return this;
    }

    /**
     * Add all ranges from the specified range set to this builder. Adjacent ranges are permitted
     * and will be merged, but overlapping ranges will cause an exception when {@link #build()} is
     * called.
     */
    @CanIgnoreReturnValue
    public Builder<C> addAll(RangeSet<C> ranges) {
      return addAll(ranges.asRanges());
    }

    /**
     * Add all of the specified ranges to this builder. Adjacent ranges are permitted and will be
     * merged, but overlapping ranges will cause an exception when {@link #build()} is called.
     *
     * @throws IllegalArgumentException if any inserted ranges are empty
     * @since 21.0
     */
    @CanIgnoreReturnValue
    public Builder<C> addAll(Iterable<Range<C>> ranges) {
      for (Range<C> range : ranges) {
        add(range);
      }
      return this;
    }

    @CanIgnoreReturnValue
    Builder<C> combine(Builder<C> builder) {
      addAll(builder.ranges);
      return this;
    }

    /**
     * Returns an {@code ImmutableRangeSet} containing the ranges added to this builder.
     *
     * @throws IllegalArgumentException if any input ranges have nonempty overlap
     */
    public ImmutableRangeSet<C> build() {
      ImmutableList.Builder<Range<C>> mergedRangesBuilder =
          new ImmutableList.Builder<>(ranges.size());
      Collections.sort(ranges, Range.<C>rangeLexOrdering());
      PeekingIterator<Range<C>> peekingItr = Iterators.peekingIterator(ranges.iterator());
      while (peekingItr.hasNext()) {
        Range<C> range = peekingItr.next();
        while (peekingItr.hasNext()) {
          Range<C> nextRange = peekingItr.peek();
          if (range.isConnected(nextRange)) {
            checkArgument(
                range.intersection(nextRange).isEmpty(),
                "Overlapping ranges not permitted but found %s overlapping %s",
                range,
                nextRange);
            range = range.span(peekingItr.next());
          } else {
            break;
          }
        }
        mergedRangesBuilder.add(range);
      }
      ImmutableList<Range<C>> mergedRanges = mergedRangesBuilder.build();
      if (mergedRanges.isEmpty()) {
        return of();
      } else if (mergedRanges.size() == 1
          && Iterables.getOnlyElement(mergedRanges).equals(Range.all())) {
        return all();
      } else {
        return new ImmutableRangeSet<C>(mergedRanges);
      }
    }
  }

  private static final class SerializedForm<C extends Comparable> implements Serializable {
    private final ImmutableList<Range<C>> ranges;

    SerializedForm(ImmutableList<Range<C>> ranges) {
      this.ranges = ranges;
    }

    Object readResolve() {
      if (ranges.isEmpty()) {
        return of();
      } else if (ranges.equals(ImmutableList.of(Range.all()))) {
        return all();
      } else {
        return new ImmutableRangeSet<C>(ranges);
      }
    }
  }

  Object writeReplace() {
    return new SerializedForm<C>(ranges);
  }
}<|MERGE_RESOLUTION|>--- conflicted
+++ resolved
@@ -35,11 +35,6 @@
 import java.util.NoSuchElementException;
 import java.util.Set;
 import java.util.stream.Collector;
-<<<<<<< HEAD
-import org.checkerframework.checker.nullness.qual.MonotonicNonNull;
-=======
-import org.checkerframework.checker.nullness.qual.Nullable;
->>>>>>> 1c9f547e
 
 /**
  * A {@link RangeSet} whose contents will never change, with many other important properties
@@ -544,7 +539,7 @@
       this.domain = domain;
     }
 
-    private transient @Nullable Integer size;
+    private transient Integer size;
 
     @Override
     public int size() {
