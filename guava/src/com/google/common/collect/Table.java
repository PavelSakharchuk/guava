--- conflicted
+++ resolved
@@ -95,14 +95,7 @@
    * @param rowKey key of row to search for
    * @param columnKey key of column to search for
    */
-<<<<<<< HEAD
   V get(@CompatibleWith("R") Object rowKey, @CompatibleWith("C") Object columnKey);
-=======
-  @Nullable
-  V get(
-      @Nullable @CompatibleWith("R") Object rowKey,
-      @Nullable @CompatibleWith("C") Object columnKey);
->>>>>>> 1c9f547e
 
   /** Returns {@code true} if the table contains no mappings. */
   boolean isEmpty();
