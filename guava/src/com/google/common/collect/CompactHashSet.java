--- conflicted
+++ resolved
@@ -104,12 +104,8 @@
    * @param elements the elements that the set should contain
    * @return a new {@code CompactHashSet} containing those elements (minus duplicates)
    */
-<<<<<<< HEAD
+  @SafeVarargs
   public static <E> CompactHashSet<E> create(E... elements) {
-=======
-  @SafeVarargs
-  public static <E extends @Nullable Object> CompactHashSet<E> create(E... elements) {
->>>>>>> 84675734
     CompactHashSet<E> set = createWithExpectedSize(elements.length);
     Collections.addAll(set, elements);
     return set;
