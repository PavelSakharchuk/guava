--- conflicted
+++ resolved
@@ -23,11 +23,6 @@
 import com.google.common.base.Objects;
 import java.io.Serializable;
 import java.util.Comparator;
-<<<<<<< HEAD
-import org.checkerframework.checker.nullness.qual.MonotonicNonNull;
-=======
-import org.checkerframework.checker.nullness.qual.Nullable;
->>>>>>> 1c9f547e
 
 /**
  * A generalized interval on any ordering, for internal use. Supports {@code null}. Unlike {@link
@@ -248,7 +243,7 @@
         getUpperBoundType());
   }
 
-  private transient @Nullable GeneralRange<T> reverse;
+  private transient GeneralRange<T> reverse;
 
   /** Returns the same range relative to the reversed comparator. */
   GeneralRange<T> reverse() {
