--- conflicted
+++ resolved
@@ -41,11 +41,8 @@
 import java.util.Set;
 import java.util.Spliterator;
 import java.util.stream.Collector;
-<<<<<<< HEAD
 import org.checkerframework.checker.nullness.qual.NonNull;
 import org.checkerframework.checker.nullness.qual.Nullable;
-=======
->>>>>>> e71bcee7
 
 /**
  * Provides static utility methods for creating and working with {@link Multiset} instances.
@@ -141,11 +138,7 @@
       return (Multiset<E>) delegate;
     }
 
-<<<<<<< HEAD
-    @Nullable transient Set<E> elementSet;
-=======
-    transient Set<E> elementSet;
->>>>>>> e71bcee7
+    transient @Nullable Set<E> elementSet;
 
     Set<E> createElementSet() {
       return Collections.<E>unmodifiableSet(delegate.elementSet());
@@ -157,11 +150,7 @@
       return (es == null) ? elementSet = createElementSet() : es;
     }
 
-<<<<<<< HEAD
-    @Nullable transient Set<Multiset.Entry<E>> entrySet;
-=======
-    transient Set<Multiset.Entry<E>> entrySet;
->>>>>>> e71bcee7
+    transient @Nullable Set<Multiset.Entry<E>> entrySet;
 
     @SuppressWarnings("unchecked")
     @Override
@@ -1093,11 +1082,7 @@
   static final class MultisetIteratorImpl<E extends @Nullable Object> implements Iterator<E> {
     private final Multiset<E> multiset;
     private final Iterator<Entry<E>> entryIterator;
-<<<<<<< HEAD
-    @Nullable private Entry<E> currentEntry;
-=======
-    private Entry<E> currentEntry;
->>>>>>> e71bcee7
+    private @Nullable Entry<E> currentEntry;
 
     /** Count of subsequent elements equal to current element */
     private int laterCount;
